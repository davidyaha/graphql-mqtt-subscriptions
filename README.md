--- conflicted
+++ resolved
@@ -1,14 +1,10 @@
 # graphql-mqtt-subscriptions
 
-<<<<<<< HEAD
 [![Greenkeeper badge](https://badges.greenkeeper.io/davidyaha/graphql-mqtt-subscriptions.svg)](https://greenkeeper.io/)
 
-This package implements the PusSubEngine Interface from the graphql-subscriptions package. 
-It allows you to connect your subscriptions manger to an MQTT enabled Pub Sub broker to support 
-=======
 This package implements the AsyncIterator Interface and PubSubEngine Interface from the [graphql-subscriptions](https://github.com/apollographql/graphql-subscriptions) package. 
 It allows you to connect your subscriptions manager to an MQTT enabled Pub Sub broker to support 
->>>>>>> 360d0f90
+
 horizontally scalable subscriptions setup.
 This package is an adapted version of my [graphql-redis-subscriptions](https://github.com/davidyaha/graphql-redis-subscriptions) package.
 
