{
  "name": "graphql-mqtt-subscriptions",
  "version": "1.1.0",
  "description": "A graphql-subscriptions PubSub Engine using mqtt protocol",
  "main": "dist/index.js",
  "repository": {
    "type": "git",
    "url": "https://github.com/davidyaha/graphql-mqtt-subscriptions.git"
  },
  "keywords": [
    "graphql",
    "mqtt",
    "apollo",
    "subscriptions"
  ],
  "author": "David Yahalomi",
  "license": "MIT",
  "bugs": {
    "url": "https://github.com/davidyaha/graphql-mqtt-subscriptions/issues"
  },
  "homepage": "https://github.com/davidyaha/graphql-mqtt-subscriptions",
  "scripts": {
    "compile": "tsc --noUnusedParameters --noUnusedLocals",
    "pretest": "npm run compile",
    "test": "npm run testonly --",
    "posttest": "npm run lint",
    "lint": "tslint ./src/**/*.ts",
    "watch": "tsc -w",
    "testonly": "mocha --reporter spec --full-trace ./dist/test/tests.js ",
    "integration": "npm run compile && mocha --reporter spec --full-trace ./dist/test/integration-tests.js ",
    "benchmark": "npm run compile && mocha --reporter spec --full-trace ./dist/test/benchmark.js ",
    "coverage": "node ./node_modules/istanbul/lib/cli.js cover _mocha -- --full-trace ./dist/test/tests.js",
    "postcoverage": "remap-istanbul --input coverage/coverage.raw.json --type lcovonly --output coverage/lcov.info",
    "prepublish": "npm run test"
  },
  "dependencies": {
    "graphql-subscriptions": "^0.4.2",
    "iterall": "^1.1.1",
    "mqtt": "^2.3.0"
  },
  "devDependencies": {
    "@types/chai": "^3.4.34",
    "@types/chai-as-promised": "0.0.30",
    "@types/graphql": "^0.9.0",
    "@types/mocha": "^2.2.33",
<<<<<<< HEAD
    "@types/mqtt": "^0.0.34",
=======
>>>>>>> 360d0f90
    "@types/node": "7.0.18",
    "@types/simple-mock": "0.0.27",
    "chai": "^3.5.0",
    "chai-as-promised": "^6.0.0",
    "graphql": "^0.10.1",
    "istanbul": "1.0.0-alpha.2",
    "mocha": "^3.0.0",
    "remap-istanbul": "^0.9.5",
    "simple-mock": "^0.7.0",
    "tslint": "^5.2.0",
<<<<<<< HEAD
    "typescript": "^2.1.4"
=======
    "typescript": "^2.3.4"
>>>>>>> 360d0f90
  },
  "typings": "dist/index.d.ts",
  "typescript": {
    "definition": "dist/index.d.ts"
  }
}<|MERGE_RESOLUTION|>--- conflicted
+++ resolved
@@ -43,10 +43,6 @@
     "@types/chai-as-promised": "0.0.30",
     "@types/graphql": "^0.9.0",
     "@types/mocha": "^2.2.33",
-<<<<<<< HEAD
-    "@types/mqtt": "^0.0.34",
-=======
->>>>>>> 360d0f90
     "@types/node": "7.0.18",
     "@types/simple-mock": "0.0.27",
     "chai": "^3.5.0",
@@ -57,11 +53,7 @@
     "remap-istanbul": "^0.9.5",
     "simple-mock": "^0.7.0",
     "tslint": "^5.2.0",
-<<<<<<< HEAD
-    "typescript": "^2.1.4"
-=======
     "typescript": "^2.3.4"
->>>>>>> 360d0f90
   },
   "typings": "dist/index.d.ts",
   "typescript": {
